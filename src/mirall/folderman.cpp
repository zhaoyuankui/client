/*
 * Copyright (C) by Klaas Freitag <freitag@owncloud.com>
 *
 * This program is free software; you can redistribute it and/or modify
 * it under the terms of the GNU General Public License as published by
 * the Free Software Foundation; either version 2 of the License, or
 * (at your option) any later version.
 *
 * This program is distributed in the hope that it will be useful, but
 * WITHOUT ANY WARRANTY; without even the implied warranty of MERCHANTABILITY
 * or FITNESS FOR A PARTICULAR PURPOSE. See the GNU General Public License
 * for more details.
 */

#include "mirall/folderman.h"
#include "mirall/mirallconfigfile.h"
#include "mirall/folder.h"
#include "mirall/syncresult.h"
#include "mirall/inotify.h"
#include "mirall/theme.h"
#include "owncloudinfo.h"

#ifdef Q_OS_MAC
#include <CoreServices/CoreServices.h>
#endif
#ifdef Q_OS_WIN
#include <shlobj.h>
#endif

#include <QDesktopServices>
#include <QMessageBox>
#include <QtCore>

namespace Mirall {

FolderMan* FolderMan::_instance = 0;

FolderMan::FolderMan(QObject *parent) :
    QObject(parent),
    _syncEnabled( true )
{
    // if QDir::mkpath would not be so stupid, I would not need to have this
    // duplication of folderConfigPath() here
    MirallConfigFile cfg;
    QDir storageDir(cfg.configPath());
    storageDir.mkpath(QLatin1String("folders"));
    _folderConfigPath = cfg.configPath() + QLatin1String("folders");

    _folderChangeSignalMapper = new QSignalMapper(this);
    connect(_folderChangeSignalMapper, SIGNAL(mapped(const QString &)),
            this, SIGNAL(folderSyncStateChange(const QString &)));
}

FolderMan *FolderMan::instance()
{
    if(!_instance)
        _instance = new FolderMan;

    return _instance;
}

FolderMan::~FolderMan()
{
    qDeleteAll(_folderMap);
}

Mirall::Folder::Map FolderMan::map()
{
    return _folderMap;
}


int FolderMan::setupFolders()
{
    // setup a handler to look for configuration changes
    return setupKnownFolders();
}

void FolderMan::slotReparseConfiguration()
{
    setupKnownFolders();
}

int FolderMan::unloadAllFolders()
{
    int cnt = 0;

    // clear the list of existing folders.
    Folder::MapIterator i(_folderMap);
    while (i.hasNext()) {
        i.next();
        delete _folderMap.take( i.key() );
        cnt++;
    }
    return cnt;
}

int FolderMan::setupKnownFolders()
{
  qDebug() << "* Setup folders from " << _folderConfigPath;

  unloadAllFolders();

  QDir dir( _folderConfigPath );
  dir.setFilter(QDir::Files);
  QStringList list = dir.entryList();

  foreach ( const QString& alias, list ) {
    Folder *f = setupFolderFromConfigFile( alias );
    if( f ) {
        emit( folderSyncStateChange( f->alias() ) );
    }
  }
  // return the number of valid folders.
  return _folderMap.size();
}

void FolderMan::wipeAllJournals()
{
    terminateCurrentSync();

    foreach( Folder *f, _folderMap.values() ) {
        f->wipe();
    }
}

bool FolderMan::ensureJournalGone(const QString &localPath)
{

    // remove old .csync_journal file
    QString stateDbFile = localPath+QLatin1String("/.csync_journal.db");
    while (QFile::exists(stateDbFile) && !QFile::remove(stateDbFile)) {
        int ret = QMessageBox::warning(0, tr("Could not reset folder state"),
                                       tr("An old sync journal '%1' was found, "
                                          "but could not be removed. Please make sure "
                                          "that no application is currently using it.")
                                       .arg(QDir::fromNativeSeparators(QDir::cleanPath(stateDbFile))),
                                       QMessageBox::Retry|QMessageBox::Abort);
        if (ret == QMessageBox::Abort) {
            return false;
        }
    }
    return true;
}

void FolderMan::terminateCurrentSync()
{
    if( !_currentSyncFolder.isEmpty() ) {
        qDebug() << "Terminating syncing on folder " << _currentSyncFolder;
        terminateSyncProcess( _currentSyncFolder );
    }
}

#define SLASH_TAG   QLatin1String("__SLASH__")
#define BSLASH_TAG  QLatin1String("__BSLASH__")
#define QMARK_TAG   QLatin1String("__QMARK__")
#define PERCENT_TAG QLatin1String("__PERCENT__")
#define STAR_TAG    QLatin1String("__STAR__")
#define COLON_TAG   QLatin1String("__COLON__")
#define PIPE_TAG    QLatin1String("__PIPE__")
#define QUOTE_TAG   QLatin1String("__QUOTE__")
#define LT_TAG      QLatin1String("__LESS_THAN__")
#define GT_TAG      QLatin1String("__GREATER_THAN__")
#define PAR_O_TAG   QLatin1String("__PAR_OPEN__")
#define PAR_C_TAG   QLatin1String("__PAR_CLOSE__")

QString FolderMan::escapeAlias( const QString& alias ) const
{
    QString a(alias);

    a.replace( QLatin1Char('/'), SLASH_TAG );
    a.replace( QLatin1Char('\\'), BSLASH_TAG );
    a.replace( QLatin1Char('?'), QMARK_TAG  );
    a.replace( QLatin1Char('%'), PERCENT_TAG );
    a.replace( QLatin1Char('*'), STAR_TAG );
    a.replace( QLatin1Char(':'), COLON_TAG );
    a.replace( QLatin1Char('|'), PIPE_TAG );
    a.replace( QLatin1Char('"'), QUOTE_TAG );
    a.replace( QLatin1Char('<'), LT_TAG );
    a.replace( QLatin1Char('>'), GT_TAG );
    a.replace( QLatin1Char('['), PAR_O_TAG );
    a.replace( QLatin1Char(']'), PAR_C_TAG );
    return a;
}

QString FolderMan::unescapeAlias( const QString& alias ) const
{
    QString a(alias);

    a.replace( SLASH_TAG,   QLatin1String("/") );
    a.replace( BSLASH_TAG,  QLatin1String("\\") );
    a.replace( QMARK_TAG,   QLatin1String("?")  );
    a.replace( PERCENT_TAG, QLatin1String("%") );
    a.replace( STAR_TAG,    QLatin1String("*") );
    a.replace( COLON_TAG,   QLatin1String(":") );
    a.replace( PIPE_TAG,    QLatin1String("|") );
    a.replace( QUOTE_TAG,   QLatin1String("\"") );
    a.replace( LT_TAG,      QLatin1String("<") );
    a.replace( GT_TAG,      QLatin1String(">") );
    a.replace( PAR_O_TAG,   QLatin1String("[") );
    a.replace( PAR_C_TAG,   QLatin1String("]") );

    return a;
}

// filename is the name of the file only, it does not include
// the configuration directory path
Folder* FolderMan::setupFolderFromConfigFile(const QString &file) {
    Folder *folder = 0;

    qDebug() << "  ` -> setting up:" << file;
    QString escapedAlias(file);
    // check the unescaped variant (for the case the filename comes out
    // of the directory listing. If the file is not existing, escape the
    // file and try again.
    QFileInfo cfgFile( _folderConfigPath, file);

    if( !cfgFile.exists() ) {
        // try the escaped variant.
        escapedAlias = escapeAlias(file);
        cfgFile.setFile( _folderConfigPath, escapedAlias );
    }
    if( !cfgFile.isReadable() ) {
        qDebug() << "Can not read folder definition for alias " << cfgFile.filePath();
        return folder;
    }

    QSettings settings( cfgFile.filePath(), QSettings::IniFormat);
    qDebug() << "    -> file path: " << settings.fileName();

    // Check if the filename is equal to the group setting. If not, use the group
    // name as an alias.
    QStringList groups = settings.childGroups();

    if( ! groups.contains(escapedAlias) && groups.count() > 0 ) {
        escapedAlias = groups.first();
    }

    settings.beginGroup( escapedAlias ); // read the group with the same name as the file which is the folder alias

    QString path = settings.value(QLatin1String("localPath")).toString();
    QString backend = settings.value(QLatin1String("backend")).toString();
    QString targetPath = settings.value( QLatin1String("targetPath") ).toString();
    // QString connection = settings.value( QLatin1String("connection") ).toString();
    QString alias = unescapeAlias( escapedAlias );

    if (backend.isEmpty() || backend != QLatin1String("owncloud")) {
        qWarning() << "obsolete configuration of type" << backend;
        return 0;
    }

    // cut off the leading slash, oCUrl always has a trailing.
    if( targetPath.startsWith(QLatin1Char('/')) ) {
        targetPath.remove(0,1);
    }

    folder = new Folder( alias, path, targetPath, this );
    folder->setConfigFile(file);
    qDebug() << "Adding folder to Folder Map " << folder;
    _folderMap[alias] = folder;

    /* Use a signal mapper to connect the signals to the alias */
    connect(folder, SIGNAL(scheduleToSync(const QString&)), SLOT(slotScheduleSync(const QString&)));
    connect(folder, SIGNAL(syncStateChange()), _folderChangeSignalMapper, SLOT(map()));
    connect(folder, SIGNAL(syncStarted()), SLOT(slotFolderSyncStarted()));
    connect(folder, SIGNAL(syncFinished(SyncResult)), SLOT(slotFolderSyncFinished(SyncResult)));

    _folderChangeSignalMapper->setMapping( folder, folder->alias() );
    return folder;
}

void FolderMan::slotEnableFolder( const QString& alias, bool enable )
{
    if( ! _folderMap.contains( alias ) ) {
      qDebug() << "!! Can not enable alias " << alias << ", can not be found in folderMap.";
      return;
    }

    Folder *f = _folderMap[alias];
    if( f ) {
        f->setSyncEnabled(enable);
        f->evaluateSync(QStringList());
    }
}

// this really terminates, ie. no questions, no prisoners.
// csync still remains in a stable state, regardless of that.
void FolderMan::terminateSyncProcess( const QString& alias )
{
    QString folderAlias = alias;
    if( alias.isEmpty() ) {
        folderAlias = _currentSyncFolder;
    }
    if( ! folderAlias.isEmpty() ) {
        Folder *f = _folderMap[folderAlias];
        if( f ) {
            f->slotTerminateSync(true);
            if(_currentSyncFolder == folderAlias )
                _currentSyncFolder.clear();
        }
    }
}

Folder *FolderMan::folder( const QString& alias )
{
    if( !alias.isEmpty() ) {
        if( _folderMap.contains( alias )) {
            return _folderMap[alias];
        }
    }
    return 0;
}

SyncResult FolderMan::syncResult( const QString& alias )
{
    Folder *f = folder( alias );
    return syncResult(f);
}

SyncResult FolderMan::syncResult( Folder *f )
{
   return f ? f->syncResult() : SyncResult();
}

void FolderMan::slotScheduleAllFolders()
{
    foreach( Folder *f, _folderMap.values() ) {
        if (f->syncEnabled()) {
            slotScheduleSync( f->alias() );
        }
    }
}

/*
  * if a folder wants to be synced, it calls this slot and is added
  * to the queue. The slot to actually start a sync is called afterwards.
  */
void FolderMan::slotScheduleSync( const QString& alias )
{
    if( alias.isEmpty() ) return;

    qDebug() << "Schedule folder " << alias << " to sync!";
    if( _currentSyncFolder == alias ) {
        // the current folder is currently syncing.
        return;
    }

    if( ! _scheduleQueue.contains(alias )) {
        _scheduleQueue.enqueue(alias);
    } else {
        qDebug() << " II> Sync for folder " << alias << " already scheduled, do not enqueue!";
    }
    slotScheduleFolderSync();
}

void FolderMan::setSyncEnabled( bool enabled )
{
    if (!_syncEnabled && enabled && !_scheduleQueue.isEmpty()) {
        // We have things in our queue that were waiting the the connection to go back on.
        QTimer::singleShot(200, this, SLOT(slotScheduleFolderSync()));
    }
    _syncEnabled = enabled;

    foreach( Folder *f, _folderMap.values() ) {
        f->setSyncEnabled(enabled);
    }
}

/*
  * slot to start folder syncs.
  * It is either called from the slot where folders enqueue themselves for
  * syncing or after a folder sync was finished.
  */
void FolderMan::slotScheduleFolderSync()
{
    if( !_currentSyncFolder.isEmpty() ) {
        qDebug() << "Currently folder " << _currentSyncFolder << " is running, wait for finish!";
        return;
    }

    if( ! _syncEnabled ) {
        qDebug() << "FolderMan: Syncing is disabled, no scheduling.";
        return;
    }

    qDebug() << "XX slotScheduleFolderSync: folderQueue size: " << _scheduleQueue.count();
    if( ! _scheduleQueue.isEmpty() ) {
        const QString alias = _scheduleQueue.dequeue();
        if( _folderMap.contains( alias ) ) {
            ownCloudInfo::instance()->getQuotaRequest("/");
            Folder *f = _folderMap[alias];
            if( f->syncEnabled() ) {
                _currentSyncFolder = alias;
                f->startSync( QStringList() );
            }
        }
    }
}

void FolderMan::slotFolderSyncStarted( )
{
    qDebug() << ">===================================== sync started for " << _currentSyncFolder;
}

/*
  * a folder indicates that its syncing is finished.
  * Start the next sync after the system had some milliseconds to breath.
  */
void FolderMan::slotFolderSyncFinished( const SyncResult& )
{
    qDebug() << "<===================================== sync finished for " << _currentSyncFolder;

    _currentSyncFolder.clear();
    QTimer::singleShot(200, this, SLOT(slotScheduleFolderSync()));
}

void FolderMan::addFolderDefinition(const QString& alias, const QString& sourceFolder, const QString& targetPath )
{
    QString escapedAlias = escapeAlias(alias);
    // Create a settings file named after the alias
    QSettings settings( _folderConfigPath + QLatin1Char('/') + escapedAlias, QSettings::IniFormat);
    settings.beginGroup(escapedAlias);
    settings.setValue(QLatin1String("localPath"),   sourceFolder );
    settings.setValue(QLatin1String("targetPath"),  targetPath );
    // for compat reasons
    settings.setValue(QLatin1String("backend"),     "owncloud" );
    settings.setValue(QLatin1String("connection"),  Theme::instance()->appName());
    settings.sync();
}

Folder *FolderMan::folderForPath(const QUrl &path)
{
    QString absolutePath = path.toLocalFile();
    absolutePath.append("/");

    foreach(Folder* folder, map().values())
    {
        if(absolutePath.startsWith(folder->path()))
        {
            qDebug() << "found folder: " << folder->path() << " for " << absolutePath;
            return folder;
        }
    }

    return 0;
}

void FolderMan::removeAllFolderDefinitions()
{
    foreach( Folder *f, _folderMap.values() ) {
        slotRemoveFolder( f->alias() );
    }
    // clear the queue.
    _scheduleQueue.clear();

}

void FolderMan::slotRemoveFolder( const QString& alias )
{
    if( alias.isEmpty() ) return;

    if( _currentSyncFolder == alias ) {
        // terminate if the sync is currently underway.
        terminateSyncProcess( alias );
    }
    removeFolder(alias);
}

// remove a folder from the map. Should be sure n
void FolderMan::removeFolder( const QString& alias )
{
    Folder *f = 0;

    _scheduleQueue.removeAll(alias);

    if( _folderMap.contains( alias )) {
        qDebug() << "Removing " << alias;
        f = _folderMap.take( alias );
        f->wipe();
    } else {
        qDebug() << "!! Can not remove " << alias << ", not in folderMap.";
    }

    if( f ) {
        QFile file( _folderConfigPath + QLatin1Char('/') + f->configFile() );
        if( file.exists() ) {
            qDebug() << "Remove folder config file " << file.fileName();
            file.remove();
        }
        // FIXME: this is a temporar dirty fix against a crash happening because
        // the csync owncloud module still has static components. Activate the
        // delete once the module is fixed.
        // f->deleteLater();
    }
}

QString FolderMan::getBackupName( const QString& fullPathName ) const
{
    if( fullPathName.isEmpty() ) return QString::null;

     QString newName = fullPathName + QLatin1String(".oC_bak");
     QFileInfo fi( newName );
     int cnt = 1;
     do {
         if( fi.exists() ) {
             newName = fullPathName + QString( ".oC_bak_%1").arg(cnt++);
             fi.setFile(newName);
         }
     } while( fi.exists() );

     return newName;
}

bool FolderMan::startFromScratch( const QString& localFolder )
{
    if( localFolder.isEmpty() ) return false;

    QFileInfo fi( localFolder );
    if( fi.exists() && fi.isDir() ) {
        QDir file = fi.dir();

        // check if there are files in the directory.
        if( file.count() == 0 ) {
            // directory is existing, but its empty. Use it.
            qDebug() << "startFromScratch: Directory is empty!";
            return true;
        }
        QString newName = getBackupName( fi.absoluteFilePath() );

        if( file.rename( fi.absoluteFilePath(), newName )) {
            if( file.mkdir( fi.absoluteFilePath() ) ) {
                return true;
            }
        }
    }
    return false;
}

void FolderMan::setDirtyProxy(bool value)
{
    foreach( Folder *f, _folderMap.values() ) {
        f->setProxyDirty(value);
    }
}


SyncResult FolderMan::accountStatus(const QList<Folder*> &folders)
{
    SyncResult overallResult(SyncResult::Undefined);

    foreach ( Folder *folder, folders ) {
        SyncResult folderResult = folder->syncResult();
        SyncResult::Status syncStatus = folderResult.status();

        switch( syncStatus ) {
        case SyncResult::Undefined:
            if ( overallResult.status() != SyncResult::Error )
                overallResult.setStatus(SyncResult::Error);
            break;
        case SyncResult::NotYetStarted:
            overallResult.setStatus( SyncResult::NotYetStarted );
            break;
        case SyncResult::SyncPrepare:
            overallResult.setStatus( SyncResult::SyncPrepare );
            break;
        case SyncResult::SyncRunning:
            overallResult.setStatus( SyncResult::SyncRunning );
            break;
        case SyncResult::Unavailable:
            overallResult.setStatus( SyncResult::Unavailable );
            break;
<<<<<<< HEAD
        case SyncResult::Problem: // don't show the problem icon in tray.
=======
        case SyncResult::Problem:
>>>>>>> 10fba886
        case SyncResult::Success:
            if( overallResult.status() == SyncResult::Undefined )
                overallResult.setStatus( SyncResult::Success );
            break;
        case SyncResult::Error:
            overallResult.setStatus( SyncResult::Error );
            break;
        case SyncResult::SetupError:
            if ( overallResult.status() != SyncResult::Error )
                overallResult.setStatus( SyncResult::SetupError );
            break;
<<<<<<< HEAD
        case SyncResult::SyncAbortRequested:
            break;
            // no default case on purpose, check compiler warnings
=======

        // no default case on purpose, check compiler warnings
>>>>>>> 10fba886
        }
    }
    return overallResult;
}

QString FolderMan::statusToString( SyncResult syncStatus, bool enabled ) const
{
    QString folderMessage;
    switch( syncStatus.status() ) {
    case SyncResult::Undefined:
        folderMessage = tr( "Undefined State." );
        break;
    case SyncResult::NotYetStarted:
        folderMessage = tr( "Waits to start syncing." );
        break;
    case SyncResult::SyncPrepare:
        folderMessage = tr( "Preparing for sync." );
        break;
    case SyncResult::SyncRunning:
        folderMessage = tr( "Sync is running." );
        break;
    case SyncResult::Unavailable:
        folderMessage = tr( "Server is currently not available." );
        break;
    case SyncResult::Success:
        folderMessage = tr( "Last Sync was successful." );
        break;
    case SyncResult::Error:
        break;
    case SyncResult::Problem:
        folderMessage = tr( "Last Sync was successful, but with warnings on individual files.");
        break;
    case SyncResult::SetupError:
        folderMessage = tr( "Setup Error." );
        break;
    case SyncResult::SyncAbortRequested:
        folderMessage = tr( "User Abort." );
        break;
    // no default case on purpose, check compiler warnings
    }
    if( !enabled ) {
        // sync is disabled.
        folderMessage = tr( "%1 (Sync is paused)" ).arg(folderMessage);
    }
    return folderMessage;
}

} // namespace Mirall<|MERGE_RESOLUTION|>--- conflicted
+++ resolved
@@ -569,11 +569,7 @@
         case SyncResult::Unavailable:
             overallResult.setStatus( SyncResult::Unavailable );
             break;
-<<<<<<< HEAD
         case SyncResult::Problem: // don't show the problem icon in tray.
-=======
-        case SyncResult::Problem:
->>>>>>> 10fba886
         case SyncResult::Success:
             if( overallResult.status() == SyncResult::Undefined )
                 overallResult.setStatus( SyncResult::Success );
@@ -585,14 +581,9 @@
             if ( overallResult.status() != SyncResult::Error )
                 overallResult.setStatus( SyncResult::SetupError );
             break;
-<<<<<<< HEAD
         case SyncResult::SyncAbortRequested:
             break;
             // no default case on purpose, check compiler warnings
-=======
-
-        // no default case on purpose, check compiler warnings
->>>>>>> 10fba886
         }
     }
     return overallResult;
