/*
 * libcsync -- a library to sync a directory with another
 *
 * Copyright (c) 2008-2013 by Andreas Schneider <asn@cryptomilk.org>
 * Copyright (c) 2012-2013 by Klaas Freitag <freitag@owncloud.com>wie
 *
 * This library is free software; you can redistribute it and/or
 * modify it under the terms of the GNU Lesser General Public
 * License as published by the Free Software Foundation; either
 * version 2.1 of the License, or (at your option) any later version.
 *
 * This library is distributed in the hope that it will be useful,
 * but WITHOUT ANY WARRANTY; without even the implied warranty of
 * MERCHANTABILITY or FITNESS FOR A PARTICULAR PURPOSE.  See the GNU
 * Lesser General Public License for more details.
 *
 * You should have received a copy of the GNU Lesser General Public
 * License along with this library; if not, write to the Free Software
 * Foundation, Inc., 51 Franklin Street, Fifth Floor, Boston, MA 02110-1301 USA
 */

#include "config.h"

#ifndef _GNU_SOURCE
#define _GNU_SOURCE
#endif

#include <errno.h>
#include <stdio.h>
#include <string.h>
#include <inttypes.h>
#include <time.h>
#include <limits.h>

#include "csync_private.h"
#include "csync_misc.h"
#include "csync_propagate.h"
#include "csync_statedb.h"
#include "vio/csync_vio_local.h"
#include "vio/csync_vio.h"
#include "c_jhash.h"

#define CSYNC_LOG_CATEGORY_NAME "csync.propagator"
#include "csync_log.h"
#include "csync_util.h"
#include "csync_misc.h"
#include "csync_rename.h"

static int _csync_build_remote_uri(CSYNC *ctx, char **dst, const char *path) {
    char *tmp = csync_rename_adjust_path(ctx, path);
    int ret = asprintf(dst, "%s/%s", ctx->remote.uri, tmp);
    SAFE_FREE(tmp);
    return ret;
}

static int _csync_cleanup_cmp(const void *a, const void *b) {
  csync_file_stat_t *st_a, *st_b;

  st_a = *((csync_file_stat_t **) a);
  st_b = *((csync_file_stat_t **) b);

  return strcmp(st_a->path, st_b->path);
}

static void _csync_file_stat_set_error(csync_file_stat_t *st, const char *error)
{
    st->instruction = CSYNC_INSTRUCTION_ERROR;
    if (st->error_string || !error)
        return; // do not override first error.
    st->error_string = c_strdup(error);
}

/* Recursively mark the parent flder as an error */
static void _csync_report_parent_error(CSYNC *ctx, csync_file_stat_t *st) {
    const char *dir = NULL;
    uint64_t h;
    c_rbnode_t* node;

    dir = c_dirname(st->path);
    if (!dir) return;

    h = c_jhash64((uint8_t *) dir, strlen(dir), 0);
    node =  c_rbtree_find(ctx->local.tree, &h);

    if (!node) {
        /* Not in the local tree, mark the remote tree as an error then */
        node =  c_rbtree_find(ctx->remote.tree, &h);
    }

    if (node) {
        st = node->data;
        CSYNC_LOG(CSYNC_LOG_PRIORITY_TRACE,
                  "Mark parent directoy `%s` as an error",
                  dir);

        _csync_file_stat_set_error(st, "Error within the directory");
        _csync_report_parent_error(ctx, st);
    }

    SAFE_FREE(dir);
}

/* Record the error in the ctx->progress
  pi may be a previous csync_progressinfo_t from the database.
  If pi is NULL, a new one is created, else it is re-used
  */
static void _csync_record_error(CSYNC *ctx, csync_file_stat_t *st, csync_progressinfo_t *pi)
{
  _csync_file_stat_set_error(st, csync_get_status_string(ctx));
  _csync_report_parent_error(ctx, st);
  if (pi) {
    pi->error++;
    SAFE_FREE(pi->error_string);
  } else {
    pi = c_malloc(sizeof(csync_progressinfo_t));
    pi->chunk = 0;
    pi->transferId = 0;
    pi->tmpfile = NULL;
    pi->md5 = st->md5 ? c_strdup(st->md5) : NULL;
    pi->modtime = st->modtime;
    pi->phash = st->phash;
    pi->error = 1;
  }
  pi->error_string = st->error_string ? c_strdup(st->error_string) : NULL;
  pi->next = ctx->progress_info;
  ctx->progress_info = pi;
}

static bool _push_to_tmp_first(CSYNC *ctx)
{
    if( !ctx ) return true;
    if( ctx->current == REMOTE_REPLICA ) return true; /* Always push to tmp for destination local file system */

    /* If destination is the remote replica check if the switch is set. */
    if( !ctx->module.capabilities.atomar_copy_support ) return true;

    return false;
}

static void _notify_progress(CSYNC *ctx, const char *file, int64_t filesize, enum csync_notify_type_e kind)
{
  if (ctx == NULL) {
    return;
  }
  if (ctx->callbacks.progress_cb) {
    CSYNC_PROGRESS progress;
    progress.kind = kind;
    progress.path = file;
    progress.curr_bytes = 0;
    progress.file_size  = filesize;
    progress.overall_transmission_size = ctx->overall_progress.byte_sum;
    progress.current_overall_bytes     = ctx->overall_progress.byte_current;
    progress.overall_file_count        = ctx->overall_progress.file_count;
    progress.current_file_no           = ctx->overall_progress.current_file_no;

    ctx->callbacks.progress_cb(&progress, ctx->callbacks.userdata);
  }
}

static bool _use_fd_based_push(CSYNC *ctx)
{
    if(!ctx) return false;

    if( ctx->module.capabilities.use_send_file_to_propagate ) return true;
    return false;
}

static const char*_get_md5( CSYNC *ctx, const char *path ) {
  const char *md5 = NULL;
  char *buf = NULL;

  /* Always use the remote uri path, local does not have Ids. */
  if (asprintf(&buf, "%s/%s", ctx->remote.uri, path) < 0) {
      return 0;
  }

  md5 = csync_vio_file_id(ctx, buf);

  CSYNC_LOG(CSYNC_LOG_PRIORITY_DEBUG, "MD5 for %s: %s", buf, md5 ? md5 : "<null>");
  SAFE_FREE(buf);
  return md5;
}

static bool _module_supports_put(CSYNC *ctx)
{
    /* If destination is the remote replica check if the switch is set. */
    return ( ctx->module.capabilities.put_support );
}

static bool _module_supports_get(CSYNC *ctx)
{
    /* If destination is the remote replica check if the switch is set. */
    return ( ctx->module.capabilities.get_support );
}

static int _csync_push_file(CSYNC *ctx, csync_file_stat_t *st) {
  enum csync_replica_e srep = -1;
  enum csync_replica_e drep = -1;
  enum csync_replica_e rep_bak = -1;

  char *suri = NULL;
  char *duri = NULL;
  char *turi = NULL;
  char *tdir = NULL;
  char *auri = NULL;
  const char *tmd5 = NULL;
  char *prev_tdir  = NULL;

  csync_vio_handle_t *sfp = NULL;
  csync_vio_handle_t *dfp = NULL;

  csync_vio_file_stat_t *tstat = NULL;
  csync_vio_file_stat_t *vst   = NULL;

  char errbuf[256] = {0};
  char buf[MAX_XFER_BUF_SIZE] = {0};
  ssize_t bread = 0;
  ssize_t bwritten = 0;
  struct timeval times[2];

  int rc = -1;
  int count = 0;
  int flags = 0;
  bool do_pre_copy_stat = false; /* do an additional stat before actually copying */

  csync_hbf_info_t hbf_info = { 0, 0 };
  csync_progressinfo_t *progress_info = NULL;

  enum csync_notify_type_e notify_start_kind = CSYNC_NOTIFY_START_UPLOAD;
  enum csync_notify_type_e notify_end_kind = CSYNC_NOTIFY_FINISHED_UPLOAD;

<<<<<<< HEAD
  bool transmission_done = false;

=======
>>>>>>> 12b9b87c
  /* Check if there is progress info stored in the database for this file */
  progress_info = csync_statedb_get_progressinfo(ctx, st->phash, st->modtime, st->md5);

  rep_bak = ctx->replica;

#ifdef BLACKLIST_ON_ERROR
  if (progress_info && progress_info->error > 3) {
    CSYNC_LOG(CSYNC_LOG_PRIORITY_ERROR,
       "'%s' was blacklisted after %d errors: %s",
       st->path, progress_info->error,  progress_info->error_string);
    rc = 1;
    goto out;
  }
#endif

  if (progress_info) {
      CSYNC_LOG(CSYNC_LOG_PRIORITY_TRACE,
                "continuation: %d %d",
                progress_info->chunk, progress_info->transferId );
    hbf_info.start_id = progress_info->chunk;
    hbf_info.transfer_id = progress_info->transferId;
  }


  auri = csync_rename_adjust_path(ctx, st->path);

  switch (ctx->current) {
    case LOCAL_REPLICA:
      srep = ctx->local.type;
      drep = ctx->remote.type;
      if (asprintf(&suri, "%s/%s", ctx->local.uri, auri) < 0) {
        rc = -1;
        ctx->status_code = CSYNC_STATUS_MEMORY_ERROR;
        goto out;
      }
      if (_csync_build_remote_uri(ctx, &duri, st->path) < 0) {
        ctx->status_code = CSYNC_STATUS_MEMORY_ERROR;
        rc = -1;
        goto out;
      }
      do_pre_copy_stat = true;
      break;
    case REMOTE_REPLICA:
      srep = ctx->remote.type;
      drep = ctx->local.type;
      notify_start_kind = CSYNC_NOTIFY_START_DOWNLOAD;
      notify_end_kind   = CSYNC_NOTIFY_FINISHED_DOWNLOAD;

      if (_csync_build_remote_uri(ctx, &suri, st->path) < 0) {
        rc = -1;
        ctx->status_code = CSYNC_STATUS_MEMORY_ERROR;
        goto out;
      }
      if (asprintf(&duri, "%s/%s", ctx->local.uri, auri) < 0) {
        rc = -1;
        ctx->status_code = CSYNC_STATUS_MEMORY_ERROR;
        goto out;
      }
      break;
    default:
      break;
  }

  /* Increment by one as its started now. */
  ctx->overall_progress.current_file_no++;
  _notify_progress(ctx, duri, 0, notify_start_kind);

  /* Check if the file is still untouched since the update run. */
  if (do_pre_copy_stat) {
    vst = csync_vio_file_stat_new();
    if (csync_vio_stat(ctx, suri, vst) < 0) {
      /* Pre copy stat failed */
      rc = 1;
      goto out;
    } else {
      /* Pre copy stat succeeded */
      if (st->modtime != vst->mtime ||
          st->size    != vst->size) {
        /* The size or modtime has changed. Skip this file copy for now. */
        rc = 1; /* soft problem */
        SAFE_FREE(st->error_string);
        st->error_string = c_strdup("File was updated meantime, publish next time.");
        CSYNC_LOG(CSYNC_LOG_PRIORITY_DEBUG,
            "Source file %s has changed since update run, SKIP it for now.", suri);
        goto out;
      }
      csync_vio_file_stat_destroy(vst);
    }
  }

  /* Open the source file */
  ctx->replica = srep;
  flags = O_RDONLY|O_NOFOLLOW;
#ifdef O_NOATIME
  /* O_NOATIME can only be set by the owner of the file or the superuser */
  if (st->uid == ctx->pwd.uid || ctx->pwd.euid == 0) {
    flags |= O_NOATIME;
  }
#endif
  sfp = csync_vio_open(ctx, suri, flags, 0);
  if (sfp == NULL) {
    ctx->status_code = csync_errno_to_status(errno,
                                             CSYNC_STATUS_PROPAGATE_ERROR);
    if (errno == ENOMEM) {
      rc = -1;
    } else {
      rc = 1;
    }

    C_STRERROR(errno, errbuf, sizeof(errbuf));
    CSYNC_LOG(CSYNC_LOG_PRIORITY_ERROR,
        "file: %s, command: open(O_RDONLY), error: %s",
        suri, errbuf );

    goto out;
  }

  if (_push_to_tmp_first(ctx)) {
      if (progress_info && progress_info->tmpfile && progress_info->tmpfile[0] && _push_to_tmp_first(ctx)) {
          turi = c_strdup(progress_info->tmpfile);
          /*  Try to see if we can resume. */
          ctx->replica = drep;
          dfp = csync_vio_open(ctx, turi, O_WRONLY|O_APPEND|O_NOCTTY, 0);
          if (dfp) {
              goto start_fd_based;
          }
      }

      /* create the temporary file name */
      turi = c_tmpname(duri);

      if (!turi) {
          ctx->status_code = CSYNC_STATUS_MEMORY_ERROR;
          rc = -1;
          goto out;
      }
  } else {
      /* write to the target file directly as the HTTP server does it atomically */
      if (asprintf(&turi, "%s", duri) < 0) {
          rc = -1;
          ctx->status_code = CSYNC_STATUS_MEMORY_ERROR;
          goto out;
      }
      CSYNC_LOG(CSYNC_LOG_PRIORITY_TRACE,
                "Remote repository atomar push enabled for %s (%d).", turi, ctx->current);

  }

  /* Create the destination file */
  ctx->replica = drep;
  while ((dfp = csync_vio_open(ctx, turi, O_CREAT|O_EXCL|O_WRONLY|O_NOCTTY,
          C_FILE_MODE)) == NULL) {
      CSYNC_LOG(CSYNC_LOG_PRIORITY_TRACE,
          "file: %s, command: open(O_CREAT), error: %d",
          duri, errno);

    ctx->status_code = csync_errno_to_status(errno,
                                             CSYNC_STATUS_PROPAGATE_ERROR);
    switch (errno) {
      case EEXIST:
        if (count++ > 10) {
          CSYNC_LOG(CSYNC_LOG_PRIORITY_ERROR,
              "file: %s, command: open(O_CREAT), error: max count exceeded",
              duri);
          ctx->status_code = CSYNC_STATUS_OPEN_ERROR;
          rc = 1;
          goto out;
        }
        if(_push_to_tmp_first(ctx)) {
          SAFE_FREE(turi);
          turi = c_tmpname(duri);
          if (!turi) {
            ctx->status_code = CSYNC_STATUS_PARAM_ERROR;
            rc = -1;
            goto out;
          }
        }
        break;
      case ENOENT:
        /* get the directory name */
        SAFE_FREE(tdir);
        tdir = c_dirname(turi);
        if (tdir == NULL) {
          rc = -1;
          goto out;
        }

        if( prev_tdir && c_streq(tdir, prev_tdir) ) {
            /* we're looping */
            CSYNC_LOG(CSYNC_LOG_PRIORITY_WARN,
                      "dir: %s, loop in mkdir detected!", tdir);
            rc = 1;
            goto out;
        }
        SAFE_FREE(prev_tdir);
        prev_tdir = c_strdup(tdir);

        if (csync_vio_mkdirs(ctx, tdir, C_DIR_MODE) < 0) {
          C_STRERROR(errno, errbuf, sizeof(errbuf));
          ctx->status_code = csync_errno_to_status(errno,
                                                   CSYNC_STATUS_PROPAGATE_ERROR);
          CSYNC_LOG(CSYNC_LOG_PRIORITY_WARN,
              "dir: %s, command: mkdirs, error: %s",
              tdir, errbuf);
        }
        break;
      case ENOMEM:
        rc = -1;
        C_STRERROR(errno, errbuf, sizeof(errbuf));
        CSYNC_LOG(CSYNC_LOG_PRIORITY_ERROR,
            "file: %s, command: open(O_CREAT), error: %s",
            turi, errbuf);
        goto out;
        break;
      default:
        C_STRERROR(errno, errbuf, sizeof(errbuf));
        CSYNC_LOG(CSYNC_LOG_PRIORITY_ERROR,
            "file: %s, command: open(O_CREAT), error: %s",
            turi, errbuf);
        rc = 1;
        goto out;
        break;
    }

  }

  /* copy file */
  /* Check if we have put/get */
  if (_module_supports_put(ctx)) {
    if (srep == ctx->local.type) {
      /* get case: get from remote to a local file descriptor */
      rc = csync_vio_put(ctx, sfp, dfp, st);
      if (rc < 0) {
        ctx->status_code = csync_errno_to_status(errno,
                                                 CSYNC_STATUS_PROPAGATE_ERROR);
        strerror_r(errno, errbuf, sizeof(errbuf));
        CSYNC_LOG(CSYNC_LOG_PRIORITY_ERROR,
                  "file: %s, command: put, error %s",
                  duri,
                  errbuf);
        rc = 1;
        goto out;
      }
      transmission_done = true;
    }
  }
  if (_module_supports_get(ctx)) {
    if (srep == ctx->remote.type) {
      /* put case: put from a local file descriptor to remote. */
      rc = csync_vio_get(ctx, dfp, sfp, st);
      if (rc < 0) {
        ctx->status_code = csync_errno_to_status(errno,
                                                 CSYNC_STATUS_PROPAGATE_ERROR);
        strerror_r(errno, errbuf, sizeof(errbuf));
        CSYNC_LOG(CSYNC_LOG_PRIORITY_ERROR,
                  "file: %s, command: get, error: %s",
                  duri,
                  errbuf);
        rc = 1;
        goto out;
      }
      transmission_done = true;
    }
  }

  if( !transmission_done && _use_fd_based_push(ctx) ) {
start_fd_based:

      if (ctx->current == REMOTE_REPLICA) {
        csync_win32_set_file_hidden(turi, true);
      }

      if (!_push_to_tmp_first(ctx)) {
        csync_vio_set_property(ctx, "hbf_info", &hbf_info);
      }

      rc = csync_vio_sendfile( ctx, sfp, dfp );

      if (ctx->current == REMOTE_REPLICA) {
        csync_win32_set_file_hidden(turi, false);
      }

      if( rc != 0 ) {
          if (rc == -1) {
            /* Severe error */
            switch(errno) {
            case EINVAL:
              ctx->status_code = CSYNC_STATUS_PARAM_ERROR;
              break;
            case ERRNO_USER_ABORT:
              ctx->status_code = CSYNC_STATUS_ABORTED;
              break;
            case ERRNO_GENERAL_ERROR:
            default:
              ctx->status_code = CSYNC_STATUS_PROPAGATE_ERROR;
              break;
            }
            /* fetch the error string from module. */
            ctx->error_string = csync_vio_get_status_string(ctx);
          }

          C_STRERROR(errno,  errbuf, sizeof(errbuf));
          CSYNC_LOG(CSYNC_LOG_PRIORITY_ERROR,
                    "file: %s, command: sendfile, error: %s from errno %d",
                    suri, c_streq(errbuf, "") ? csync_vio_get_status_string(ctx): errbuf, errno);

          if (_push_to_tmp_first(ctx)) {
            csync_vio_file_stat_t* sb = csync_vio_file_stat_new();
            if (csync_vio_stat(ctx, turi, sb) == 0 && sb->size > 0
                && errno != EIO) {
                /* EIO is mapped to error from owncloud like 500 for which we don't want to resume */
              CSYNC_LOG(CSYNC_LOG_PRIORITY_TRACE,
                        "keeping tmp file: %s", turi);
              if (!progress_info) {
                progress_info = c_malloc(sizeof(csync_progressinfo_t));
                progress_info->error = 0;
                progress_info->transferId = 0;
                progress_info->md5 = st->md5 ? c_strdup(st->md5) : NULL;
                progress_info->modtime = st->modtime;
                progress_info->phash = st->phash;
              } else {
                SAFE_FREE(progress_info->tmpfile);
              }
              progress_info->chunk = 0;
              progress_info->tmpfile = turi;
              progress_info->error <<= 1;
              turi = NULL;
            }
            csync_vio_file_stat_destroy(sb);
          } else {
            CSYNC_LOG(CSYNC_LOG_PRIORITY_TRACE,
                      "remember chunk: %d  (transfer id %d )", hbf_info.start_id, hbf_info.transfer_id);
            if (!progress_info) {
              progress_info = c_malloc(sizeof(csync_progressinfo_t));
              progress_info->error = 0;
              progress_info->md5 = st->md5 ? c_strdup(st->md5) : NULL;
              progress_info->modtime = st->modtime;
              progress_info->phash = st->phash;
              progress_info->tmpfile = NULL;
            } else {
              SAFE_FREE(progress_info->tmpfile);
            }
            progress_info->transferId = hbf_info.transfer_id;
            progress_info->chunk = hbf_info.start_id;
            csync_vio_set_property(ctx, "hbf_info", 0);
          }

          if( errno == ERRNO_USER_ABORT ) {
            ctx->status_code = CSYNC_STATUS_ABORTED;
            CSYNC_LOG(CSYNC_LOG_PRIORITY_TRACE, "Csync file transmission was ABORTED by user!");
          }
          goto out;
      }
      transmission_done = true;
  }

  if (!transmission_done) {
    /* no get and put, copy file through own buffers. */
    for (;;) {
      ctx->replica = srep;
      bread = csync_vio_read(ctx, sfp, buf, MAX_XFER_BUF_SIZE);

      if (bread < 0) {
        /* read error */
        ctx->status_code = csync_errno_to_status(errno,
                                                 CSYNC_STATUS_PROPAGATE_ERROR);
        strerror_r(errno,  errbuf, sizeof(errbuf));
        CSYNC_LOG(CSYNC_LOG_PRIORITY_ERROR,
                  "file: %s, command: read, error: %s",
                  suri, errbuf);
        rc = 1;
        goto out;
      } else if (bread == 0) {
        /* done */
        break;
      }

      ctx->replica = drep;
      bwritten = csync_vio_write(ctx, dfp, buf, bread);

      if (bwritten < 0 || bread != bwritten) {
        ctx->status_code = csync_errno_to_status(errno,
                                                 CSYNC_STATUS_PROPAGATE_ERROR);
        strerror_r(errno, errbuf, sizeof(errbuf));
        CSYNC_LOG(CSYNC_LOG_PRIORITY_ERROR,
                  "file: %s, command: write, error: bread = %zu, bwritten = %zu - %s",
                  duri,
                  bread,
                  bwritten,
                  errbuf);
        rc = 1;
        goto out;
      }
    }
  }

  ctx->replica = srep;
  if (csync_vio_close(ctx, sfp) < 0) {
    C_STRERROR(errno, errbuf, sizeof(errbuf));
    ctx->status_code = csync_errno_to_status(errno,
                                             CSYNC_STATUS_PROPAGATE_ERROR);
    CSYNC_LOG(CSYNC_LOG_PRIORITY_ERROR,
        "file: %s, command: close, error: %s",
        suri,
        errbuf);
  }
  sfp = NULL;

  ctx->replica = drep;
  if (csync_vio_close(ctx, dfp) < 0) {
    dfp = NULL;
    ctx->status_code = csync_errno_to_status(errno,
                                             CSYNC_STATUS_PROPAGATE_ERROR);
    switch (errno) {
    /* stop if no space left or quota exceeded */
    case ENOSPC:
    case EDQUOT:
      C_STRERROR(errno, errbuf, sizeof(errbuf));
      CSYNC_LOG(CSYNC_LOG_PRIORITY_ERROR,
                "file: %s, command: close, error: %s",
                turi,
                errbuf);
      rc = -1;
      goto out;
      break;
    default:
      C_STRERROR(errno, errbuf, sizeof(errbuf));
      CSYNC_LOG(CSYNC_LOG_PRIORITY_ERROR,
                "file: %s, command: close, error: %s",
                turi,
                errbuf);
      break;
    }
  }
  dfp = NULL;

  if( ctx->module.capabilities.do_post_copy_stat ) {
    /*
     * Check filesize
     * In case the transport is secure and/or the stat is expensive, this check
     * could be skipped through module capabilities definitions.
     */

    ctx->replica = drep;
    tstat = csync_vio_file_stat_new();
    if (tstat == NULL) {
      C_STRERROR(errno, errbuf, sizeof(errbuf));
      ctx->status_code = CSYNC_STATUS_MEMORY_ERROR;
      CSYNC_LOG(CSYNC_LOG_PRIORITY_ERROR,
                "file: %s, command: stat, error: %s",
                turi,
                errbuf);
      rc = -1;
      goto out;
    }

    if (csync_vio_stat(ctx, turi, tstat) < 0) {
      switch (errno) {
      case ENOMEM:
        rc = -1;
        break;
      default:
        rc = 1;
        break;
      }
      C_STRERROR(errno, errbuf, sizeof(errbuf));
      CSYNC_LOG(CSYNC_LOG_PRIORITY_ERROR,
                "file: %s, command: stat, error: %s",
                turi,
                errbuf);
      goto out;
    }

    if (st->size != tstat->size) {
      CSYNC_LOG(CSYNC_LOG_PRIORITY_ERROR,
                "file: %s, error: incorrect filesize (size: %" PRId64 " should be %" PRId64 ")",
                turi, tstat->size, st->size);
      rc = 1;
      goto out;
    }

    if( st->md5 ) {
        CSYNC_LOG(CSYNC_LOG_PRIORITY_DEBUG, "UUUU MD5 sum: %s", st->md5);
    } else {
      if( tstat->md5 ) {
        CSYNC_LOG(CSYNC_LOG_PRIORITY_DEBUG, "Target MD5 sum is %s", tstat->md5 );
        if(st->md5) SAFE_FREE(st->md5);
        st->md5 = c_strdup(tstat->md5 );
      } else {
        CSYNC_LOG(CSYNC_LOG_PRIORITY_DEBUG, "MD5 sum is empty");
      }
    }
  }

  if (_push_to_tmp_first(ctx)) {
    /* override original file */
    ctx->replica = drep;
    if (csync_vio_rename(ctx, turi, duri) < 0) {
      ctx->status_code = csync_errno_to_status(errno,
                                               CSYNC_STATUS_PROPAGATE_ERROR);
      switch (errno) {
      case ENOMEM:
        rc = -1;
        break;
      default:
        rc = 1;
        break;
      }
      C_STRERROR(errno, errbuf, sizeof(errbuf));
      CSYNC_LOG(CSYNC_LOG_PRIORITY_ERROR,
                 "file: %s, command: rename, error: %s",
                  duri,
                  errbuf);
       goto out;
    }
  }
  /* set mode only if it is not the default mode */
  if ((st->mode & 07777) != C_FILE_MODE) {
    if (csync_vio_chmod(ctx, duri, st->mode) < 0) {
      ctx->status_code = csync_errno_to_status(errno,
                                               CSYNC_STATUS_PROPAGATE_ERROR);
      switch (errno) {
        case ENOMEM:
          rc = -1;
          break;
        default:
          rc = 1;
          break;
      }
      C_STRERROR(errno, errbuf, sizeof(errbuf));
      CSYNC_LOG(CSYNC_LOG_PRIORITY_ERROR,
          "file: %s, command: chmod, error: %s",
          duri,
          errbuf);
      goto out;
    }
  }

  /* set owner and group if possible */
  if (ctx->pwd.euid == 0) {
    csync_vio_chown(ctx, duri, st->uid, st->gid);
  }

  /* sync time */
  times[0].tv_sec = times[1].tv_sec = st->modtime;
  times[0].tv_usec = times[1].tv_usec = 0;

  ctx->replica = drep;
  csync_vio_utimes(ctx, duri, times);


  /* For remote repos, after the utimes call, the ID has changed again */
  /* do a stat on the target again to get a valid md5 */
  tmd5 = _get_md5(ctx, auri);
  CSYNC_LOG(CSYNC_LOG_PRIORITY_DEBUG, "FINAL MD5: %s", tmd5 ? tmd5 : "<null>");

  if(tmd5) {
      SAFE_FREE(st->md5);
      st->md5 = tmd5;
  }

  /* set instruction for the statedb merger */
  st->instruction = CSYNC_INSTRUCTION_UPDATED;

  /* Notify the progress */
  ctx->overall_progress.byte_current += st->size;
  _notify_progress(ctx, duri, st->size, notify_end_kind);

  CSYNC_LOG(CSYNC_LOG_PRIORITY_DEBUG, "PUSHED  file: %s", duri);

  rc = 0;

out:
  ctx->replica = srep;
  csync_vio_close(ctx, sfp);

  ctx->replica = drep;
  csync_vio_close(ctx, dfp);

  csync_vio_file_stat_destroy(tstat);

  /* set instruction for the statedb merger */
  if (rc != 0) {
    if (_push_to_tmp_first(ctx)) {
      if (turi != NULL) {
            /* Remove the tmp file in error case. */
            csync_vio_unlink(ctx, turi);
      }
    }
    _csync_record_error(ctx, st, progress_info);
    progress_info = NULL;
  }

  csync_statedb_free_progressinfo(progress_info);

  SAFE_FREE(prev_tdir);
  SAFE_FREE(suri);
  SAFE_FREE(duri);
  SAFE_FREE(turi);
  SAFE_FREE(tdir);
  SAFE_FREE(auri);

  ctx->replica = rep_bak;

  return rc;
}

static int _backup_path(char** duri, const char* uri, const char* path)
{
	int rc=0;
	C_PATHINFO *info=NULL;

	struct tm *curtime;
	time_t sec;
	char timestring[16];
	time(&sec);
	curtime = localtime(&sec);
	strftime(timestring, 16,   "%Y%m%d-%H%M%S",curtime);

	info=c_split_path(path);
	CSYNC_LOG(CSYNC_LOG_PRIORITY_TRACE,"directory: %s",info->directory);
	CSYNC_LOG(CSYNC_LOG_PRIORITY_TRACE,"filename : %s",info->filename);
	CSYNC_LOG(CSYNC_LOG_PRIORITY_TRACE,"extension: %s",info->extension);

<<<<<<< HEAD
    if (asprintf(duri, "%s/%s%s_conflict-%s%s", uri,info->directory ,
                 info->filename,timestring,info->extension) < 0) {
=======
    if (asprintf(duri, "%s/%s%s_conflict-%s%s", uri, info->directory , info->filename, timestring, info->extension) < 0) {
>>>>>>> 12b9b87c
		rc = -1;
	}

	SAFE_FREE(info);
	return rc;
}


static int _csync_backup_file(CSYNC *ctx, csync_file_stat_t *st, char **duri) {
  enum csync_replica_e drep = -1;
  enum csync_replica_e rep_bak = -1;

  char *suri = NULL;

  char errbuf[256] = {0};

  int rc = -1;

  rep_bak = ctx->replica;
  
  if(st->instruction==CSYNC_INSTRUCTION_CONFLICT)
  {
<<<<<<< HEAD
    CSYNC_LOG(CSYNC_LOG_PRIORITY_TRACE,"CSYNC_INSTRUCTION_CONFLICT");
    switch (ctx->current) {
    case LOCAL_REPLICA:
      drep = ctx->remote.type;
      if (asprintf(&suri, "%s/%s", ctx->remote.uri, st->path) < 0) {
        ctx->status_code = CSYNC_STATUS_MEMORY_ERROR;
        rc = -1;
        goto out;
      }

      if (_backup_path(duri, ctx->remote.uri,st->path) < 0) {
        ctx->status_code = CSYNC_STATUS_MEMORY_ERROR;
        rc = -1;
        goto out;
      }
      break;
    case REMOTE_REPLICA:
      drep = ctx->local.type;
      if (asprintf(&suri, "%s/%s", ctx->local.uri, st->path) < 0) {
        ctx->status_code = CSYNC_STATUS_MEMORY_ERROR;
        rc = -1;
        goto out;
      }

      if ( _backup_path(duri, ctx->local.uri, st->path) < 0) {
        ctx->status_code = CSYNC_STATUS_MEMORY_ERROR;
        rc = -1;
        goto out;
      }
      break;
    default:
      break;
    }
  }

  else
  {
      CSYNC_LOG(CSYNC_LOG_PRIORITY_TRACE,"instruction not allowed: %i %s",
                st->instruction, csync_instruction_str(st->instruction));
      ctx->status_code = CSYNC_STATUS_UNSUCCESSFUL;
      rc = -1;
=======
	CSYNC_LOG(CSYNC_LOG_PRIORITY_TRACE,"CSYNC_INSTRUCTION_CONFLICT");
	switch (ctx->current) {
		case LOCAL_REPLICA:
		drep = ctx->remote.type;
		if (asprintf(&suri, "%s/%s", ctx->remote.uri, st->path) < 0) {
			rc = -1;
			goto out;
		}

        if (_backup_path(ctx, duri, ctx->remote.uri,st->path) < 0) {
			rc = -1;
			goto out;
		}
		break;
		case REMOTE_REPLICA:
		drep = ctx->local.type;
		if (asprintf(&suri, "%s/%s", ctx->local.uri, st->path) < 0) {
			rc = -1;
			goto out;
		}

        if ( _backup_path(ctx, duri, ctx->local.uri, st->path) < 0) {
			rc = -1;
			goto out;
		}
		break;
		default:
		break;
	}
  } else {
	  CSYNC_LOG(CSYNC_LOG_PRIORITY_TRACE,"instruction not allowed: %i %s",st->instruction,csync_instruction_str(st->instruction));
	  rc = -1;
>>>>>>> 12b9b87c
      goto out;
  }
	
	CSYNC_LOG(CSYNC_LOG_PRIORITY_TRACE,"suri: %s",suri);
    CSYNC_LOG(CSYNC_LOG_PRIORITY_TRACE,"duri: %s",*duri);


  /* rename the older file to conflict */
  ctx->replica = drep;
  if (csync_vio_rename(ctx, suri, *duri) < 0) {
    ctx->status_code = csync_errno_to_status(errno,
                                             CSYNC_STATUS_PROPAGATE_ERROR);
    switch (errno) {
      case ENOMEM:
        rc = -1;
        break;
      default:
        rc = 1;
        break;
    }
    C_STRERROR(errno, errbuf, sizeof(errbuf));
    CSYNC_LOG(CSYNC_LOG_PRIORITY_ERROR,
        "file: %s, command: rename, error: %s",
        *duri,
        errbuf);
    goto out;
  }


  /* set instruction for the statedb merger */
  st->instruction = CSYNC_INSTRUCTION_NONE;
 
  CSYNC_LOG(CSYNC_LOG_PRIORITY_DEBUG, "BACKUP  file: %s", *duri);

  rc = 0;

out:
  /* set instruction for the statedb merger */
  if (rc != 0) {
    _csync_file_stat_set_error(st, csync_get_status_string(ctx));
  }

  SAFE_FREE(suri);
 
  ctx->replica = rep_bak;

  return rc;
}

static int _csync_new_file(CSYNC *ctx, csync_file_stat_t *st) {
  int rc = -1;

  rc = _csync_push_file(ctx, st);

  return rc;
}

static int _csync_rename_file(CSYNC *ctx, csync_file_stat_t *st) {
  int rc = 0;
  char errbuf[256] = {0};
  struct timeval times[2];
  char *suri = NULL;
  char *duri = NULL;
  c_rbnode_t *node = NULL;
  char *tdir = NULL;
  csync_file_stat_t *other = NULL;
  csync_progressinfo_t *pi = NULL;

  /* Find the destination entry in the local tree  */
  uint64_t h = c_jhash64((uint8_t *) st->destpath, strlen(st->destpath), 0);
  node =  c_rbtree_find(ctx->local.tree, &h);
  if(node)
      other = (csync_file_stat_t *) node->data;

#ifdef BLACKLIST_ON_ERROR
  if (other) {
    pi = csync_statedb_get_progressinfo(ctx, other->phash, other->modtime, other->md5);
    if (pi && pi->error > 3) {
      CSYNC_LOG(CSYNC_LOG_PRIORITY_ERROR,
                "'%s' was blacklisted after %d errors: %s",
                  st->path, pi->error,  pi->error_string);
      if (!st->error_string && pi->error_string)
        st->error_string = c_strdup(pi->error_string);
      if (!other->error_string && pi->error_string)
          other->error_string = c_strdup(pi->error_string);
      rc = 1;
      goto out;
    }
  }
#endif

  switch (ctx->current) {
    case REMOTE_REPLICA:
      if( !(st->path && st->destpath) ) {
          CSYNC_LOG(CSYNC_LOG_PRIORITY_ERROR, "Rename failed: src or dest path empty");
          rc = -1;
	  goto out;
      }
      if (_csync_build_remote_uri(ctx, &suri, st->path) < 0) {
        rc = -1;
      }
      if (_csync_build_remote_uri(ctx, &duri, st->destpath) < 0) {
        rc = -1;
      }
      break;
    case LOCAL_REPLICA:
      /* No renaming supported by updater */
      CSYNC_LOG(CSYNC_LOG_PRIORITY_DEBUG, "RENAME is only supported on local filesystem.");
      rc = -1;
      goto out;
      break;
    default:
      break;
  }

  if (! c_streq(suri, duri) && rc > -1) {
    CSYNC_LOG(CSYNC_LOG_PRIORITY_DEBUG, "Renaming %s => %s", suri, duri);
    while ((rc = csync_vio_rename(ctx, suri, duri)) != 0) {
        switch (errno) {
        case ENOENT:
            /* get the directory name */
            if(tdir) {
                /* we're looping */
                CSYNC_LOG(CSYNC_LOG_PRIORITY_WARN,
                          "dir: %s, loop in mkdir detected!", tdir);
                rc = 1;
                goto out;
            }
            tdir = c_dirname(duri);
            if (tdir == NULL) {
                rc = -1;
                goto out;
            }

            if (csync_vio_mkdirs(ctx, tdir, C_DIR_MODE) < 0) {
                C_STRERROR(errno, errbuf, sizeof(errbuf));
                CSYNC_LOG(CSYNC_LOG_PRIORITY_WARN,
                            "dir: %s, command: mkdirs, error: %s",
                            tdir, errbuf);
            }
            break;
        default:
            C_STRERROR(errno, errbuf, sizeof(errbuf));
            CSYNC_LOG(CSYNC_LOG_PRIORITY_ERROR,
                "dir: %s, command: rename, error: %s",
                suri,
                errbuf);
            goto out;
        }
    }

    /* set owner and group if possible */
    if (ctx->pwd.euid == 0) {
        csync_vio_chown(ctx, duri, st->uid, st->gid);
    }

    /* sync time */
    times[0].tv_sec = times[1].tv_sec = st->modtime;
    times[0].tv_usec = times[1].tv_usec = 0;

    csync_vio_utimes(ctx, duri, times);

  }

  if( rc > -1 ) {
      /* set the mtime which is needed in statedb_get_uniqid */
      if( other ) {
        if (st->type != CSYNC_FTW_TYPE_DIR) {
            other->md5 = _get_md5(ctx, st->destpath);
        } else {
            /* For directories, re-use the old md5 */
            other->md5 = c_strdup(st->md5);
        }
      }
      /* set instruction for the statedb merger */
      st->instruction = CSYNC_INSTRUCTION_DELETED;
  }
  CSYNC_LOG(CSYNC_LOG_PRIORITY_DEBUG, "RENAME  file: %s => %s with ID %s", st->path, st->destpath, st->md5);

out:
  SAFE_FREE(suri);
  SAFE_FREE(duri);
  SAFE_FREE(tdir);

  /* set instruction for the statedb merger */
  if (rc != 0) {
    _csync_file_stat_set_error(st, csync_get_status_string(ctx));
    if (other) {

      /* We set the instruction to UPDATED so next try we try to rename again */
      st->instruction = CSYNC_INSTRUCTION_UPDATED;

      _csync_record_error(ctx, other, pi);
      pi = NULL;
    }
  }

  csync_statedb_free_progressinfo(pi);
  return rc;
}

static int _csync_sync_file(CSYNC *ctx, csync_file_stat_t *st) {
  int rc = -1;

  rc = _csync_push_file(ctx, st);

  return rc;
}

static int _csync_conflict_file(CSYNC *ctx, csync_file_stat_t *st) {
  int rc = -1;
  char *conflict_file_name;
  char *uri = NULL;

  rc = _csync_backup_file(ctx, st, &conflict_file_name);
  
  if(rc >= 0 ) {
	 rc = _csync_push_file(ctx, st);
  }

  if( rc >= 0 ) {
    /* if its the local repository, check if both files are equal. */
    if( ctx->current == REMOTE_REPLICA ) {
      if (asprintf(&uri, "%s/%s", ctx->local.uri, st->path) < 0) {
        return -1;
      }

      if( c_compare_file(uri, conflict_file_name) == 1 ) {
        /* the files are byte wise equal. The conflict can be erased. */
          if (csync_vio_local_unlink(conflict_file_name) < 0) {
            CSYNC_LOG(CSYNC_LOG_PRIORITY_DEBUG, "REMOVE of csync conflict file %s failed.", conflict_file_name );
          } else {
            CSYNC_LOG(CSYNC_LOG_PRIORITY_DEBUG, "REMOVED csync conflict file %s as files are equal.",
                      conflict_file_name );
          }
      }
    }
  }

  return rc;
}

static int _csync_remove_file(CSYNC *ctx, csync_file_stat_t *st) {
  char errbuf[256] = {0};
  char *uri = NULL;
  int rc = -1;

  csync_progressinfo_t *pi = NULL;
#ifdef BLACKLIST_ON_ERROR
  pi = csync_statedb_get_progressinfo(ctx, st->phash, st->modtime, st->md5);
  if (pi && pi->error > 3) {
    CSYNC_LOG(CSYNC_LOG_PRIORITY_ERROR,
                "'%s' was blacklisted after %d errors: %s",
                st->path, pi->error,  pi->error_string);
    rc = 1;
    if (!st->error_string && pi->error_string)
      st->error_string = c_strdup(pi->error_string);
    goto out;
  }
#endif


  switch (ctx->current) {
    case LOCAL_REPLICA:
      if (asprintf(&uri, "%s/%s", ctx->local.uri, st->path) < 0) {
        ctx->status_code = CSYNC_STATUS_MEMORY_ERROR;
        return -1;
      }
      break;
    case REMOTE_REPLICA:
      if (_csync_build_remote_uri(ctx, &uri, st->path) < 0) {
        ctx->status_code = CSYNC_STATUS_MEMORY_ERROR;
        return -1;
      }
      break;
    default:
      break;
  }

  _notify_progress(ctx, uri, st->size, CSYNC_NOTIFY_START_DELETE);
  if (csync_vio_unlink(ctx, uri) < 0) {
    ctx->status_code = csync_errno_to_status(errno,
                                             CSYNC_STATUS_PROPAGATE_ERROR);
    switch (errno) {
      case ENOMEM:
        rc = -1;
        break;
      default:
        rc = 1;
        break;
    }
    C_STRERROR(errno, errbuf, sizeof(errbuf));
    CSYNC_LOG(CSYNC_LOG_PRIORITY_ERROR,
        "file: %s, command: unlink, error: %s",
        uri,
        errbuf);
    goto out;
  }

  /* set instruction for the statedb merger */
  st->instruction = CSYNC_INSTRUCTION_DELETED;
  _notify_progress(ctx, uri, st->size, CSYNC_NOTIFY_END_DELETE);

  CSYNC_LOG(CSYNC_LOG_PRIORITY_DEBUG, "REMOVED file: %s", uri);

  rc = 0;
out:
  SAFE_FREE(uri);

  /* set instruction for the statedb merger */
  if (rc != 0) {
    /* Write file to statedb, to try to sync again on the next run. */
    st->instruction = CSYNC_INSTRUCTION_NONE;
    _csync_record_error(ctx, st, pi);
    pi = NULL;
  }

  csync_statedb_free_progressinfo(pi);
  return rc;
}

static int _csync_new_dir(CSYNC *ctx, csync_file_stat_t *st) {
  enum csync_replica_e dest = -1;
  enum csync_replica_e replica_bak;
  char errbuf[256] = {0};
  char *uri = NULL;
  struct timeval times[2];
  int rc = -1;

  csync_progressinfo_t *pi = NULL;
#ifdef BLACKLIST_ON_ERROR
  pi = csync_statedb_get_progressinfo(ctx, st->phash, st->modtime, st->md5);
  if (pi && pi->error > 3) {
    CSYNC_LOG(CSYNC_LOG_PRIORITY_ERROR,
              "'%s' was blacklisted after %d errors: %s",
              st->path, pi->error,  pi->error_string);
    if (!st->error_string && pi->error_string)
      st->error_string = c_strdup(pi->error_string);
    rc = 1;
    goto out;
  }
#endif

  replica_bak = ctx->replica;

  switch (ctx->current) {
    case LOCAL_REPLICA:
      dest = ctx->remote.type;
      if (_csync_build_remote_uri(ctx, &uri, st->path) < 0) {
        ctx->status_code = CSYNC_STATUS_MEMORY_ERROR;
        return -1;
      }
      break;
    case REMOTE_REPLICA:
      dest = ctx->local.type;
      if (asprintf(&uri, "%s/%s", ctx->local.uri, st->path) < 0) {
        ctx->status_code = CSYNC_STATUS_MEMORY_ERROR;
        return -1;
      }
      break;
    default:
      break;
  }

  ctx->replica = dest;
  if (csync_vio_mkdirs(ctx, uri, C_DIR_MODE) < 0) {
    ctx->status_code = csync_errno_to_status(errno,
                                             CSYNC_STATUS_PROPAGATE_ERROR);
    switch (errno) {
      case ENOMEM:
        rc = -1;
        break;
      default:
        rc = 1;
        break;
    }
    C_STRERROR(errno, errbuf, sizeof(errbuf));
    CSYNC_LOG(CSYNC_LOG_PRIORITY_ERROR,
        "dir: %s, command: mkdirs, error: %s",
        uri,
        errbuf);
    goto out;
  }

  /* chmod is if it is not the default mode */
  if ((st->mode & 07777) != C_DIR_MODE) {
    if (csync_vio_chmod(ctx, uri, st->mode) < 0) {
      ctx->status_code = csync_errno_to_status(errno,
                                               CSYNC_STATUS_PROPAGATE_ERROR);
      switch (errno) {
        case ENOMEM:
          rc = -1;
          break;
        default:
          rc = 1;
          break;
      }
      C_STRERROR(errno, errbuf, sizeof(errbuf));
      CSYNC_LOG(CSYNC_LOG_PRIORITY_ERROR,
          "dir: %s, command: chmod, error: %s",
          uri,
          errbuf);
      goto out;
    }
  }

  /* set owner and group if possible */
  if (ctx->pwd.euid == 0) {
    csync_vio_chown(ctx, uri, st->uid, st->gid);
  }

  times[0].tv_sec = times[1].tv_sec = st->modtime;
  times[0].tv_usec = times[1].tv_usec = 0;

  csync_vio_utimes(ctx, uri, times);

  /* set instruction for the statedb merger */
  st->instruction = CSYNC_INSTRUCTION_UPDATED;

  CSYNC_LOG(CSYNC_LOG_PRIORITY_DEBUG, "CREATED  dir: %s", uri);
  ctx->replica = replica_bak;

  rc = 0;
out:
  SAFE_FREE(uri);

  /* set instruction for the statedb merger */
  if (rc != 0) {
    _csync_record_error(ctx, st, pi);
    pi = NULL;
  }

  csync_statedb_free_progressinfo(pi);
  return rc;
}

static int _csync_sync_dir(CSYNC *ctx, csync_file_stat_t *st) {
  enum csync_replica_e dest = -1;
  enum csync_replica_e replica_bak;
  char errbuf[256] = {0};
  char *uri = NULL;
  struct timeval times[2];
  int rc = -1;

  csync_progressinfo_t *pi = NULL;
#ifdef BLACKLIST_ON_ERROR
  pi = csync_statedb_get_progressinfo(ctx, st->phash, st->modtime, st->md5);
  if (pi && pi->error > 3) {
    CSYNC_LOG(CSYNC_LOG_PRIORITY_ERROR,
                "'%s' was blacklisted after %d errors: %s",
                st->path, pi->error,  pi->error_string);
    if (!st->error_string && pi->error_string)
      st->error_string = c_strdup(pi->error_string);
    rc = 1;
    goto out;
  }
#endif

  replica_bak = ctx->replica;

  switch (ctx->current) {
    case LOCAL_REPLICA:
      dest = ctx->remote.type;
      if (_csync_build_remote_uri(ctx, &uri, st->path) < 0) {
        ctx->status_code = CSYNC_STATUS_MEMORY_ERROR;
        return -1;
      }
      break;
    case REMOTE_REPLICA:
      dest = ctx->local.type;
      if (asprintf(&uri, "%s/%s", ctx->local.uri, st->path) < 0) {
        ctx->status_code = CSYNC_STATUS_MEMORY_ERROR;
        return -1;
      }
      break;
    default:
      break;
  }

  ctx->replica = dest;

  /* chmod is if it is not the default mode */
  if ((st->mode & 07777) != C_DIR_MODE) {
    if (csync_vio_chmod(ctx, uri, st->mode) < 0) {
      ctx->status_code = csync_errno_to_status(errno,
                                               CSYNC_STATUS_PROPAGATE_ERROR);
      switch (errno) {
        case ENOMEM:
          rc = -1;
          break;
        default:
          rc = 1;
          break;
      }
      C_STRERROR(errno, errbuf, sizeof(errbuf));
      CSYNC_LOG(CSYNC_LOG_PRIORITY_ERROR,
          "dir: %s, command: chmod, error: %s",
          uri,
          errbuf);
      goto out;
    }
  }

  /* set owner and group if possible */
  if (ctx->pwd.euid == 0) {
    csync_vio_chown(ctx, uri, st->uid, st->gid);
  }

  times[0].tv_sec = times[1].tv_sec = st->modtime;
  times[0].tv_usec = times[1].tv_usec = 0;

  csync_vio_utimes(ctx, uri, times);
  /* set instruction for the statedb merger */
  st->instruction = CSYNC_INSTRUCTION_UPDATED;

  CSYNC_LOG(CSYNC_LOG_PRIORITY_DEBUG, "SYNCED   dir: %s", uri);

  ctx->replica = replica_bak;

  rc = 0;
out:
  SAFE_FREE(uri);

  /* set instruction for the statedb merger */
  if (rc != 0) {
    _csync_record_error(ctx, st, pi);
    pi = NULL;
  }

  csync_statedb_free_progressinfo(pi);
  return rc;
}

/* If a remove operation failed, we need to update the st so the information
   that will be stored in the database will make it so that we try to remove
   again on the next sync. */
static void _csync_remove_error(CSYNC *ctx, csync_file_stat_t *st, char *uri) {
  /* Write it back to statedb, that we try to delete it next time. */
  st->instruction = CSYNC_INSTRUCTION_NONE;

  if (ctx->replica == LOCAL_REPLICA) {
    /* Update the mtime */
    csync_vio_file_stat_t* vst = csync_vio_file_stat_new();
    if (csync_vio_stat(ctx, uri, vst) == 0) {
      st->inode = vst->inode;
      st->modtime = vst->mtime;
    }
    csync_vio_file_stat_destroy(vst);

    /* don't write the md5 to the database */
    SAFE_FREE(st->md5);
  }
}

static int _csync_remove_dir(CSYNC *ctx, csync_file_stat_t *st) {
  c_list_t *list = NULL;
  char errbuf[256] = {0};
  char *uri = NULL;
  int rc = -1;
  csync_file_stat_t **pst;


  switch (ctx->current) {
    case LOCAL_REPLICA:
      if (asprintf(&uri, "%s/%s", ctx->local.uri, st->path) < 0) {
        ctx->status_code = CSYNC_STATUS_MEMORY_ERROR;
        return -1;
      }
      break;
    case REMOTE_REPLICA:
      if (_csync_build_remote_uri(ctx, &uri, st->path) < 0) {
        ctx->status_code = CSYNC_STATUS_MEMORY_ERROR;
        return -1;
      }
      break;
    default:
      break;
  }

  if (csync_vio_rmdir(ctx, uri) < 0) {
    ctx->status_code = csync_errno_to_status(errno,
                                             CSYNC_STATUS_PROPAGATE_ERROR);
    switch (errno) {
      case ENOMEM:
        C_STRERROR(errno, errbuf, sizeof(errbuf));
        CSYNC_LOG(CSYNC_LOG_PRIORITY_FATAL,
            "dir: %s, command: rmdir, error: %s",
            uri,
            errbuf);
        rc = -1;
        break;
      case ENOTEMPTY:
      pst = c_malloc(sizeof(csync_file_stat_t*));
      *pst = st;

        switch (ctx->current) {
          case LOCAL_REPLICA:
            list = c_list_prepend(ctx->local.list, (void *) pst);
            if (list == NULL) {
              ctx->status_code = CSYNC_STATUS_MEMORY_ERROR;
              return -1;
            }
            ctx->local.list = list;
            break;
          case REMOTE_REPLICA:
            list = c_list_prepend(ctx->remote.list, (void *) pst);
            if (list == NULL) {
              ctx->status_code = CSYNC_STATUS_MEMORY_ERROR;
              return -1;
            }
            ctx->remote.list = list;
            break;
          default:
            break;
        }
        rc = 0;
        break;
      default:
        C_STRERROR(errno, errbuf, sizeof(errbuf));
        CSYNC_LOG(CSYNC_LOG_PRIORITY_ERROR,
            "dir: %s, command: rmdir, error: %s",
            uri,
            errbuf);
        rc = 1;
        break;
    }
    goto out;
  }

  /* set instruction for the statedb merger */
  st->instruction = CSYNC_INSTRUCTION_DELETED;

  CSYNC_LOG(CSYNC_LOG_PRIORITY_DEBUG, "REMOVED  dir: %s", uri);

  rc = 0;
out:

  /* set instruction for the statedb merger */
  if (rc != 0) {
    _csync_remove_error(ctx, st, uri);
  }

  SAFE_FREE(uri);
  return rc;
}

static int _csync_propagation_cleanup(CSYNC *ctx) {
  c_list_t *list = NULL;
  c_list_t *walk = NULL;
  c_list_t *walk2 = NULL;
  c_list_t *ignored_cleanup = NULL;
  char *uri = NULL;
  char *dir = NULL;

  switch (ctx->current) {
    case LOCAL_REPLICA:
      list = ctx->local.list;
      ignored_cleanup = ctx->local.ignored_cleanup;
      uri = ctx->local.uri;
      break;
    case REMOTE_REPLICA:
      list = ctx->remote.list;
      ignored_cleanup = ctx->remote.ignored_cleanup;
      uri = ctx->remote.uri;
      break;
    default:
      break;
  }

  if (list == NULL) {
    ctx->status_code = CSYNC_STATUS_MEMORY_ERROR;
    return 0;
  }

  list = c_list_sort(list, _csync_cleanup_cmp);
  if (list == NULL) {
    ctx->status_code = CSYNC_STATUS_MEMORY_ERROR;
    return -1;
  }

  for (walk = c_list_last(list); walk != NULL; walk = c_list_prev(walk)) {
    csync_file_stat_t *st = NULL;
    csync_file_stat_t **pst = NULL;

    pst = (csync_file_stat_t **) walk->data;
    st = *(pst);


    /* Cleanup ignored files */
    for (walk2 = c_list_last(ignored_cleanup); walk2 != NULL; walk2 = c_list_prev(walk2)) {
      const char *fn = (const char*) walk2->data;
      /* check if the file name does not starts with the path to remove.  */
      if (strlen(fn) < st->pathlen || fn[st->pathlen] != '/'
          || strncmp(fn, st->path, st->pathlen) != 0) {
        continue;
      }

      if (asprintf(&dir, "%s/%s", uri, fn) < 0) {
        return -1;
      }

      CSYNC_LOG(CSYNC_LOG_PRIORITY_DEBUG, "Removing ignored file %s ", dir);

      if (csync_vio_unlink(ctx, dir) < 0) {
        return -1;
      }

      SAFE_FREE(dir);
    }

    if (asprintf(&dir, "%s/%s", uri, st->path) < 0) {
      ctx->status_code = CSYNC_STATUS_MEMORY_ERROR;
      return -1;
    }


    if (csync_vio_rmdir(ctx, dir) < 0) {
      _csync_remove_error(ctx, st, uri);
    } else {
      st->instruction = CSYNC_INSTRUCTION_DELETED;
    }

    CSYNC_LOG(CSYNC_LOG_PRIORITY_DEBUG, "CLEANUP  dir: %s", dir);

    SAFE_FREE(dir);
    SAFE_FREE(pst);
  }

  return 0;
}

static int _csync_propagation_file_count_visitor(void *obj, void *data) {
  csync_file_stat_t *st = NULL;
  CSYNC *ctx = NULL;

  st = (csync_file_stat_t *) obj;
  ctx = (CSYNC *) data;

  if (st == NULL) {
      return -1;
  }
  if (ctx == NULL) {
      return -1;
  }

  switch(st->type) {
    case CSYNC_FTW_TYPE_SLINK:
      break;
    case CSYNC_FTW_TYPE_FILE:
      switch (st->instruction) {
        case CSYNC_INSTRUCTION_NEW:
        case CSYNC_INSTRUCTION_SYNC:
        case CSYNC_INSTRUCTION_CONFLICT:
          ctx->overall_progress.file_count++;
          ctx->overall_progress.byte_sum += st->size;
          break;
        default:
          break;
      }
      break;
    case CSYNC_FTW_TYPE_DIR:
      /*
       * No counting of directories.
       */
      break;
    default:
      break;
  }

  return 0;
}


static int _csync_propagation_file_visitor(void *obj, void *data) {
  csync_file_stat_t *st = NULL;
  CSYNC *ctx = NULL;
  int rc = 0;

  st = (csync_file_stat_t *) obj;
  ctx = (CSYNC *) data;

  if (ctx->abort) {
    CSYNC_LOG(CSYNC_LOG_PRIORITY_TRACE, "Aborted!");
    ctx->status_code = CSYNC_STATUS_ABORTED;
    return -1;
  }

  switch(st->type) {
    case CSYNC_FTW_TYPE_SLINK:
      break;
    case CSYNC_FTW_TYPE_FILE:
      switch (st->instruction) {
        case CSYNC_INSTRUCTION_NEW:
          if ((rc = _csync_new_file(ctx, st)) < 0) {
            CSYNC_LOG(CSYNC_LOG_PRIORITY_TRACE,"FAIL NEW: %s",st->path);
            goto err;
          }
          break;
      case CSYNC_INSTRUCTION_SYNC:
          if ((rc = _csync_sync_file(ctx, st)) < 0) {
            CSYNC_LOG(CSYNC_LOG_PRIORITY_TRACE,"FAIL SYNC: %s",st->path);
            goto err;
          }
          break;
        case CSYNC_INSTRUCTION_REMOVE:
          if ((rc = _csync_remove_file(ctx, st)) < 0) {
            CSYNC_LOG(CSYNC_LOG_PRIORITY_TRACE,"FAIL REMOVE: %s",st->path);
            goto err;
          }
          break;
        case CSYNC_INSTRUCTION_CONFLICT:
          CSYNC_LOG(CSYNC_LOG_PRIORITY_TRACE,"case CSYNC_INSTRUCTION_CONFLICT: %s",st->path);
          if ((rc = _csync_conflict_file(ctx, st)) < 0) {
            goto err;
          }
          break;
        default:
          break;
      }
      break;
    case CSYNC_FTW_TYPE_DIR:
      /*
       * We have to walk over the files first. If you create or rename a file
       * in a directory on unix. The modification time of the directory gets
       * changed.
       */
      break;
    default:
      break;
  }

  return rc;
err:
  return -1;
}

static int _csync_propagation_dir_visitor(void *obj, void *data) {
  csync_file_stat_t *st = NULL;
  CSYNC *ctx = NULL;

  st = (csync_file_stat_t *) obj;
  ctx = (CSYNC *) data;

  if (ctx->abort) {
    CSYNC_LOG(CSYNC_LOG_PRIORITY_TRACE, "Aborted!");
    ctx->status_code = CSYNC_STATUS_ABORTED;
    return -1;
  }

  switch(st->type) {
    case CSYNC_FTW_TYPE_SLINK:
      /* FIXME: implement symlink support */
      break;
    case CSYNC_FTW_TYPE_FILE:
      break;
    case CSYNC_FTW_TYPE_DIR:
      switch (st->instruction) {
        case CSYNC_INSTRUCTION_NEW:
          if (_csync_new_dir(ctx, st) < 0) {
            goto err;
          }
          break;
        case CSYNC_INSTRUCTION_SYNC:
          if (_csync_sync_dir(ctx, st) < 0) {
            goto err;
          }
          break;
        case CSYNC_INSTRUCTION_CONFLICT:
          CSYNC_LOG(CSYNC_LOG_PRIORITY_TRACE,"directory attributes different");
          if (_csync_sync_dir(ctx, st) < 0) {
            goto err;
          }
          break;
        case CSYNC_INSTRUCTION_REMOVE:
          if (_csync_remove_dir(ctx, st) < 0) {
            goto err;
          }
          break;
        case CSYNC_INSTRUCTION_RENAME:
          /* there can't be a rename for dirs. See updater. */
          break;
        default:
          break;
      }
      break;
    default:
      break;
  }

  return 0;
err:
  return -1;
}

int csync_propagate_rename_file(CSYNC *ctx, csync_file_stat_t *st) {
    return _csync_rename_file(ctx, st);
}

/* Count the files to transmit for both up- and download, ie. in both replicas. */
int csync_init_progress(CSYNC *ctx) {

  if (ctx == NULL) {
    return -1;
  }

  if (ctx->callbacks.progress_cb == NULL) {
    return 0;
  }

  ctx->current = REMOTE_REPLICA;
  ctx->replica = ctx->remote.type;

  if (c_rbtree_walk(ctx->remote.tree, (void *) ctx, _csync_propagation_file_count_visitor) < 0) {
    ctx->status_code = CSYNC_STATUS_TREE_ERROR;
    return -1;
  }
  ctx->current = LOCAL_REPLICA;
  ctx->replica = ctx->local.type;

  if (c_rbtree_walk(ctx->local.tree, (void *) ctx, _csync_propagation_file_count_visitor) < 0) {
    ctx->status_code = CSYNC_STATUS_TREE_ERROR;
    return -1;
  }

  /* Notify the progress */
  csync_set_module_property(ctx, "overall_progress_data", &(ctx->overall_progress));

  _notify_progress(ctx, NULL, 0, CSYNC_NOTIFY_START_SYNC_SEQUENCE);

  return 0;
}

void csync_finalize_progress(CSYNC *ctx) {
    _notify_progress(ctx, NULL, 0, CSYNC_NOTIFY_FINISHED_SYNC_SEQUENCE);

   csync_set_module_property(ctx, "overall_progress_data", NULL);
}

int csync_propagate_files(CSYNC *ctx) {
  c_rbtree_t *tree = NULL;

  switch (ctx->current) {
    case LOCAL_REPLICA:
      tree = ctx->local.tree;
      break;
    case REMOTE_REPLICA:
      tree = ctx->remote.tree;
      break;
    default:
      break;
  }

  if (c_rbtree_walk(tree, (void *) ctx, _csync_propagation_file_visitor) < 0) {
    return -1;
  }

  if (c_rbtree_walk(tree, (void *) ctx, _csync_propagation_dir_visitor) < 0) {
    return -1;
  }

  if (_csync_propagation_cleanup(ctx) < 0) {
    return -1;
  }
  return 0;
}<|MERGE_RESOLUTION|>--- conflicted
+++ resolved
@@ -229,11 +229,8 @@
   enum csync_notify_type_e notify_start_kind = CSYNC_NOTIFY_START_UPLOAD;
   enum csync_notify_type_e notify_end_kind = CSYNC_NOTIFY_FINISHED_UPLOAD;
 
-<<<<<<< HEAD
   bool transmission_done = false;
 
-=======
->>>>>>> 12b9b87c
   /* Check if there is progress info stored in the database for this file */
   progress_info = csync_statedb_get_progressinfo(ctx, st->phash, st->modtime, st->md5);
 
@@ -858,12 +855,8 @@
 	CSYNC_LOG(CSYNC_LOG_PRIORITY_TRACE,"filename : %s",info->filename);
 	CSYNC_LOG(CSYNC_LOG_PRIORITY_TRACE,"extension: %s",info->extension);
 
-<<<<<<< HEAD
     if (asprintf(duri, "%s/%s%s_conflict-%s%s", uri,info->directory ,
-                 info->filename,timestring,info->extension) < 0) {
-=======
-    if (asprintf(duri, "%s/%s%s_conflict-%s%s", uri, info->directory , info->filename, timestring, info->extension) < 0) {
->>>>>>> 12b9b87c
+                 info->filename, timestring, info->extension) < 0) {
 		rc = -1;
 	}
 
@@ -886,49 +879,6 @@
   
   if(st->instruction==CSYNC_INSTRUCTION_CONFLICT)
   {
-<<<<<<< HEAD
-    CSYNC_LOG(CSYNC_LOG_PRIORITY_TRACE,"CSYNC_INSTRUCTION_CONFLICT");
-    switch (ctx->current) {
-    case LOCAL_REPLICA:
-      drep = ctx->remote.type;
-      if (asprintf(&suri, "%s/%s", ctx->remote.uri, st->path) < 0) {
-        ctx->status_code = CSYNC_STATUS_MEMORY_ERROR;
-        rc = -1;
-        goto out;
-      }
-
-      if (_backup_path(duri, ctx->remote.uri,st->path) < 0) {
-        ctx->status_code = CSYNC_STATUS_MEMORY_ERROR;
-        rc = -1;
-        goto out;
-      }
-      break;
-    case REMOTE_REPLICA:
-      drep = ctx->local.type;
-      if (asprintf(&suri, "%s/%s", ctx->local.uri, st->path) < 0) {
-        ctx->status_code = CSYNC_STATUS_MEMORY_ERROR;
-        rc = -1;
-        goto out;
-      }
-
-      if ( _backup_path(duri, ctx->local.uri, st->path) < 0) {
-        ctx->status_code = CSYNC_STATUS_MEMORY_ERROR;
-        rc = -1;
-        goto out;
-      }
-      break;
-    default:
-      break;
-    }
-  }
-
-  else
-  {
-      CSYNC_LOG(CSYNC_LOG_PRIORITY_TRACE,"instruction not allowed: %i %s",
-                st->instruction, csync_instruction_str(st->instruction));
-      ctx->status_code = CSYNC_STATUS_UNSUCCESSFUL;
-      rc = -1;
-=======
 	CSYNC_LOG(CSYNC_LOG_PRIORITY_TRACE,"CSYNC_INSTRUCTION_CONFLICT");
 	switch (ctx->current) {
 		case LOCAL_REPLICA:
@@ -938,7 +888,7 @@
 			goto out;
 		}
 
-        if (_backup_path(ctx, duri, ctx->remote.uri,st->path) < 0) {
+        if (_backup_path(duri, ctx->remote.uri,st->path) < 0) {
 			rc = -1;
 			goto out;
 		}
@@ -950,7 +900,7 @@
 			goto out;
 		}
 
-        if ( _backup_path(ctx, duri, ctx->local.uri, st->path) < 0) {
+        if ( _backup_path(duri, ctx->local.uri, st->path) < 0) {
 			rc = -1;
 			goto out;
 		}
@@ -961,7 +911,6 @@
   } else {
 	  CSYNC_LOG(CSYNC_LOG_PRIORITY_TRACE,"instruction not allowed: %i %s",st->instruction,csync_instruction_str(st->instruction));
 	  rc = -1;
->>>>>>> 12b9b87c
       goto out;
   }
 	
